--- conflicted
+++ resolved
@@ -2,11 +2,7 @@
   "name": "usps-webtools",
   "author": "Sherod Taylor <sherodtaylor@gmail.com>",
   "description": "Api wrapper for the USPS Web-Tools",
-<<<<<<< HEAD
-  "version": "0.0.12",
-=======
   "version": "0.1.1",
->>>>>>> 33e0cb43
   "main": "./src/usps",
   "repository": "git://github.com/MadisonReed/usps-webtools",
   "contributors": [
